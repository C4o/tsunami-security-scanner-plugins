service_default_credentials {
  service_name: "cassandra"
  # https://cassandra.apache.org/doc/latest/cassandra/operating/security.html#operation-roles
  default_usernames: "cassandra"
  default_passwords: "cassandra"
}
service_default_credentials {
  service_name: "redis"
  # https://redis.io/topics/acl
  default_usernames: "default"
  default_passwords: ""
}
service_default_credentials {
  service_name: "postgresql"
  # https://serverfault.com/a/325596
  default_usernames: "postgres"
  default_passwords: ""
  default_passwords: "postgres"
}
service_default_credentials {
  service_name: "mysql"
  # https://dev.mysql.com/doc/refman/8.0/en/default-privileges.html
  default_usernames: "root"
  default_passwords: ""
}
service_default_credentials {
  service_name: "ms-sql-s"
  # https://docs.microsoft.com/en-us/azure/azure-sql/virtual-machines/windows/security-considerations-best-practices#manage-accounts
  default_usernames: "sa"
  default_passwords: ""
}
service_default_credentials {
  service_name: "mongod"
  # https://docs.mongodb.com/manual/tutorial/create-users
  default_usernames: "myUserAdmin"
  default_passwords: ""
}
service_default_credentials {
  service_name: "wordpress"
  # https://varyingvagrantvagrants.org/docs/en-US/default-credentials/
  default_usernames: "admin"
  default_passwords: "password"
}
service_default_credentials {
  service_name: "jenkins"
  # jenkins allows open access to its control panel
  default_usernames: ""
  default_passwords: ""
}
# NOTE The default credential will be used only if the fingerprint phase correctly recognizes grafana
service_default_credentials {
  service_name: "grafana"
  # https://grafana.com/docs/grafana/latest/setup-grafana/sign-in-to-grafana/
  # or https://github.com/grafana/grafana/blob/19cd7dbae1b994130cabb3bd42e34effc369458e/conf/defaults.ini#L303-L306
  default_usernames: "admin"
  default_passwords: "admin"
}
service_default_credentials {
<<<<<<< HEAD
  service_name: "rstudio"
  # No default password.
  default_usernames: "rstudio"
  default_passwords: ""
=======
  service_name: "rabbitmq"
  default_usernames: "guest"
  default_passwords: "guest"
>>>>>>> b9c3fe4c
}<|MERGE_RESOLUTION|>--- conflicted
+++ resolved
@@ -56,14 +56,13 @@
   default_passwords: "admin"
 }
 service_default_credentials {
-<<<<<<< HEAD
   service_name: "rstudio"
   # No default password.
   default_usernames: "rstudio"
   default_passwords: ""
-=======
+}
+service_default_credentials {
   service_name: "rabbitmq"
   default_usernames: "guest"
   default_passwords: "guest"
->>>>>>> b9c3fe4c
 }